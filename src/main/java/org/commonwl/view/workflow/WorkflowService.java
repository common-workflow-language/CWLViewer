/*
 * Licensed to the Apache Software Foundation (ASF) under one
 * or more contributor license agreements.  See the NOTICE file
 * distributed with this work for additional information
 * regarding copyright ownership.  The ASF licenses this file
 * to you under the Apache License, Version 2.0 (the
 * "License"); you may not use this file except in compliance
 * with the License.  You may obtain a copy of the License at
 *
 *   http://www.apache.org/licenses/LICENSE-2.0
 *
 * Unless required by applicable law or agreed to in writing,
 * software distributed under the License is distributed on an
 * "AS IS" BASIS, WITHOUT WARRANTIES OR CONDITIONS OF ANY
 * KIND, either express or implied.  See the License for the
 * specific language governing permissions and limitations
 * under the License.
 */

package org.commonwl.view.workflow;

import java.io.File;
import java.io.IOException;
import java.nio.file.Files;
import java.nio.file.Path;
import java.nio.file.Paths;
import java.util.ArrayList;
import java.util.Calendar;
import java.util.Date;
import java.util.List;

import org.commonwl.view.cwl.CWLService;
import org.commonwl.view.cwl.CWLToolRunner;
import org.commonwl.view.cwl.CWLToolStatus;
import org.commonwl.view.git.GitDetails;
import org.commonwl.view.git.GitSemaphore;
import org.commonwl.view.git.GitService;
import org.commonwl.view.graphviz.GraphVizService;
import org.commonwl.view.researchobject.ROBundleFactory;
import org.commonwl.view.researchobject.ROBundleNotFoundException;
import org.eclipse.jgit.api.Git;
import org.eclipse.jgit.api.errors.GitAPIException;
import org.slf4j.Logger;
import org.slf4j.LoggerFactory;
import org.springframework.beans.factory.annotation.Autowired;
import org.springframework.beans.factory.annotation.Value;
import org.springframework.core.io.FileSystemResource;
import org.springframework.data.domain.Page;
import org.springframework.data.domain.Pageable;
import org.springframework.stereotype.Service;

<<<<<<< HEAD
import javax.servlet.http.HttpServletResponse;
import java.io.File;
import java.io.IOException;
import java.nio.file.Files;
import java.nio.file.Path;
import java.nio.file.Paths;
import java.util.ArrayList;
import java.util.Calendar;
import java.util.Date;
import java.util.List;

=======
>>>>>>> 15122b22
@Service
public class WorkflowService {

    private final Logger logger = LoggerFactory.getLogger(this.getClass());

    private final GitService gitService;
    private final CWLService cwlService;
    private final WorkflowRepository workflowRepository;
    private final QueuedWorkflowRepository queuedWorkflowRepository;
    private final ROBundleFactory ROBundleFactory;
    private final GraphVizService graphVizService;
    private final CWLToolRunner cwlToolRunner;
    private final GitSemaphore gitSemaphore;
    private final int cacheDays;

    @Autowired
    public WorkflowService(GitService gitService,
                           CWLService cwlService,
                           WorkflowRepository workflowRepository,
                           QueuedWorkflowRepository queuedWorkflowRepository,
                           ROBundleFactory ROBundleFactory,
                           GraphVizService graphVizService,
                           CWLToolRunner cwlToolRunner,
                           GitSemaphore gitSemaphore,
                           @Value("${cacheDays}") int cacheDays) {
        this.gitService = gitService;
        this.cwlService = cwlService;
        this.workflowRepository = workflowRepository;
        this.queuedWorkflowRepository = queuedWorkflowRepository;
        this.ROBundleFactory = ROBundleFactory;
        this.graphVizService = graphVizService;
        this.cwlToolRunner = cwlToolRunner;
        this.cacheDays = cacheDays;
        this.gitSemaphore = gitSemaphore;
    }

    /**
     * Gets a page of all workflows from the database
     * @param pageable The details of the page to be requested
     * @return The resulting page of the workflow entries
     */
    public Page<Workflow> getPageOfWorkflows(Pageable pageable) {
        return workflowRepository.findAllByOrderByRetrievedOnDesc(pageable);
    }

    /**
     * Gets a page of all workflows from the database
     * @param searchString The string to search for
     * @param pageable The details of the page to be requested
     * @return The resulting page of the workflow entries
     */
    public Page<Workflow> searchPageOfWorkflows(String searchString, Pageable pageable) {
        return workflowRepository.findByLabelContainingOrDocContainingIgnoreCase(searchString, searchString, pageable);
    }

    /**
     * Get a workflow from the database by its ID
     * @param id The ID of the workflow
     * @return The model for the workflow
     */
    public Workflow getWorkflow(String id) {
        return workflowRepository.findOne(id);
    }

    /**
     * Get a queued workflow from the database by its ID
     * @param id The ID of the queued workflow
     * @return The model for the queued workflow
     */
    public QueuedWorkflow getQueuedWorkflow(String id) {
        return queuedWorkflowRepository.findOne(id);
    }

    /**
     * Get a queued workflow from the database
     * @param githubInfo Github information for the workflow
     * @return The queued workflow model
     */
    public QueuedWorkflow getQueuedWorkflow(GitDetails githubInfo) {
        QueuedWorkflow queued = queuedWorkflowRepository.findByRetrievedFrom(githubInfo);

        // Slash in branch fix
        boolean slashesInPath = true;
        while (queued == null && slashesInPath) {
            GitDetails correctedForSlash = gitService.transferPathToBranch(githubInfo);
            if (correctedForSlash != null) {
                githubInfo = correctedForSlash;
                queued = queuedWorkflowRepository.findByRetrievedFrom(githubInfo);
            } else {
                slashesInPath = false;
            }
        }

        return queued;
    }

    /**
     * Get a workflow from the database, refreshing it if cache has expired
     * @param gitInfo Git information for the workflow
     * @return The workflow model associated with gitInfo
     */
    public Workflow getWorkflow(GitDetails gitInfo) {
        // Check database for existing workflows from this repository
        Workflow workflow = workflowRepository.findByRetrievedFrom(gitInfo);

        // Slash in branch fix
        boolean slashesInPath = true;
        while (workflow == null && slashesInPath) {
            GitDetails correctedForSlash = gitService.transferPathToBranch(gitInfo);
            if (correctedForSlash != null) {
                gitInfo = correctedForSlash;
                workflow = workflowRepository.findByRetrievedFrom(gitInfo);
            } else {
                slashesInPath = false;
            }
        }

        // Cache update
        if (workflow != null) {
            // Delete the existing workflow if the cache has expired
            if (cacheExpired(workflow)) {
                removeWorkflow(workflow);

                // Add the new workflow if it exists
                try {
                    createQueuedWorkflow(workflow.getRetrievedFrom());
                    workflow = null;
                } catch (Exception e) {
                    // Add back the old workflow if it is broken now
                    logger.error("Could not parse updated workflow " + workflow.getID());
                    workflowRepository.save(workflow);
                }
            }
        }

        return workflow;
    }

    /**
     * Get a list of workflows from a directory
     * @param gitInfo The Git directory information
     * @return The list of workflow overviews
     */
    public List<WorkflowOverview> getWorkflowsFromDirectory(GitDetails gitInfo) throws IOException, GitAPIException {
        List<WorkflowOverview> workflowsInDir = new ArrayList<>();
        boolean safeToAccess = gitSemaphore.acquire(gitInfo.getRepoUrl());
        try {
            Git repo = gitService.getRepository(gitInfo, safeToAccess);
            Path localPath = repo.getRepository().getWorkTree().toPath();
            Path pathToDirectory = localPath.resolve(gitInfo.getPath()).normalize().toAbsolutePath();
            Path root = Paths.get("/").toAbsolutePath();
            if (pathToDirectory.equals(root)) {
                pathToDirectory = localPath;
            } else if (!pathToDirectory.startsWith(localPath.normalize().toAbsolutePath())) {
                // Prevent path traversal attacks
                throw new WorkflowNotFoundException();
            }

            File directory = new File(pathToDirectory.toString());
            if (directory.exists() && directory.isDirectory()) {
                for (final File file : directory.listFiles()) {
                    int eIndex = file.getName().lastIndexOf('.') + 1;
                    if (eIndex > 0) {
                        String extension = file.getName().substring(eIndex);
                        if (extension.equals("cwl")) {
                            WorkflowOverview overview = cwlService.getWorkflowOverview(file);
                            if (overview != null) {
                                workflowsInDir.add(overview);
                            }
                        }
                    }
                }
            }
        } finally {
            gitSemaphore.release(gitInfo.getRepoUrl());
        }
        return workflowsInDir;
    }

    /**
     * Get the RO bundle for a Workflow, triggering re-download if it does not exist
     * @param gitDetails The origin details of the workflow
     * @return The file containing the RO bundle
     * @throws ROBundleNotFoundException If the RO bundle was not found
     */
    public File getROBundle(GitDetails gitDetails) throws ROBundleNotFoundException {
        // Get workflow from database
        Workflow workflow = getWorkflow(gitDetails);

        // If workflow does not exist or the bundle doesn't yet
        if (workflow == null || workflow.getRoBundlePath() == null) {
            throw new ROBundleNotFoundException();
        }

        // 404 error with retry if the file on disk does not exist
        File bundleDownload = new File(workflow.getRoBundlePath());
        if (!bundleDownload.exists()) {
            // Clear current RO bundle link and create a new one (async)
            workflow.setRoBundlePath(null);
            workflowRepository.save(workflow);
            generateROBundle(workflow);
            throw new ROBundleNotFoundException();
        }

        return bundleDownload;
    }

    /**
     * Builds a new queued workflow from Git
     * @param gitInfo Git information for the workflow
     * @return A queued workflow model
     * @throws GitAPIException Git errors
     * @throws WorkflowNotFoundException Workflow was not found within the repository
     * @throws IOException Other file handling exceptions
     */
    public QueuedWorkflow createQueuedWorkflow(GitDetails gitInfo)
            throws GitAPIException, WorkflowNotFoundException, IOException {
        QueuedWorkflow queuedWorkflow;

        boolean safeToAccess = gitSemaphore.acquire(gitInfo.getRepoUrl());
        try {
            Git repo = gitService.getRepository(gitInfo, safeToAccess);
            Path localPath = repo.getRepository().getWorkTree().toPath();
            String latestCommit = gitService.getCurrentCommitID(repo);

            Path workflowFile = localPath.resolve(gitInfo.getPath()).normalize().toAbsolutePath();
            // Prevent path traversal attacks
            if (!workflowFile.startsWith(localPath.normalize().toAbsolutePath())) {
                throw new WorkflowNotFoundException();
            }

            // Check workflow is readable
            if (!Files.isReadable(workflowFile)) {
                throw new WorkflowNotFoundException();
            }

            // Handling of packed workflows
            String packedWorkflowId = gitInfo.getPackedId();
            if (packedWorkflowId == null) {
                if (cwlService.isPacked(workflowFile.toFile())) {
                    List<WorkflowOverview> overviews = cwlService.getWorkflowOverviewsFromPacked(workflowFile.toFile());
                    if (overviews.size() == 0) {
                        throw new IOException("No workflow was found within the packed CWL file");
                    } else {
                        // Dummy queued workflow object to return the list
                        QueuedWorkflow overviewList = new QueuedWorkflow();
                        overviewList.setWorkflowList(overviews);
                        return overviewList;
                    }
                }
            } else {
                // Packed ID specified but was not found
                if (!cwlService.isPacked(workflowFile.toFile())) {
                    throw new WorkflowNotFoundException();
                }
            }

            Workflow basicModel = cwlService.parseWorkflowNative(workflowFile, packedWorkflowId);

            // Set origin details
            basicModel.setRetrievedOn(new Date());
            basicModel.setRetrievedFrom(gitInfo);
            basicModel.setLastCommit(latestCommit);

            // Save the queued workflow to database
            queuedWorkflow = new QueuedWorkflow();
            queuedWorkflow.setTempRepresentation(basicModel);
            queuedWorkflowRepository.save(queuedWorkflow);

            // ASYNC OPERATIONS
            // Parse with cwltool and update model
            try {
<<<<<<< HEAD
                cwlToolRunner.createWorkflowFromQueued(queuedWorkflow, workflowFile, localPath);
=======
                cwlToolRunner.createWorkflowFromQueued(queuedWorkflow);
>>>>>>> 15122b22
            } catch (Exception e) {
                logger.error("Could not update workflow with cwltool", e);
            }

        } finally {
            gitSemaphore.release(gitInfo.getRepoUrl());
        }

        // Return this model to be displayed
        return queuedWorkflow;
    }

    /**
     * Retry the running of cwltool to create a new workflow
     * @param queuedWorkflow The workflow to use to update
     */
    public void retryCwltool(QueuedWorkflow queuedWorkflow) {
        queuedWorkflow.setMessage(null);
        queuedWorkflow.setCwltoolStatus(CWLToolStatus.RUNNING);
        queuedWorkflowRepository.save(queuedWorkflow);
        try {
<<<<<<< HEAD
            Git repo = gitService.getRepository(gitDetails, safeToAccess);
            Path localPath = repo.getRepository().getWorkTree().toPath();
            Path pathToWorkflowFile = localPath.resolve(gitDetails.getPath()).normalize().toAbsolutePath();
            cwlToolRunner.createWorkflowFromQueued(queuedWorkflow, pathToWorkflowFile, localPath);
=======
            cwlToolRunner.createWorkflowFromQueued(queuedWorkflow);
>>>>>>> 15122b22
        } catch (Exception e) {
            logger.error("Could not update workflow with cwltool", e);
        }
    }

    /**
     * Find a workflow by commit ID and path
     * @param commitID The commit ID of the workflow
     * @param path The path to the workflow within the repository
     * @return A workflow model with the above two parameters
     */
    public Workflow findByCommitAndPath(String commitID, String path) throws WorkflowNotFoundException {
        List<Workflow> matches = workflowRepository.findByCommitAndPath(commitID, path);
        if (matches == null || matches.size() == 0) {
            throw new WorkflowNotFoundException();
        } else if (matches.size() == 1) {
            return matches.get(0);
        } else {
            // Multiple matches means either added by both branch and ID
            // Or packed workflow
            for (Workflow workflow : matches) {
                if (workflow.getRetrievedFrom().getPackedId() != null) {
                    // This is a packed file
                    // TODO: return 300 multiple choices response for this in controller
                    throw new WorkflowNotFoundException();
                }
            }
            // Not a packed workflow, just different references to the same ID
            return matches.get(0);
        }
    }

    /**
     * Get a graph in a particular format and return it
     * @param format The format for the graph file
     * @param gitDetails The Git details of the workflow
     * @param response The response object for setting content-disposition header
     * @return A FileSystemResource representing the graph
     * @throws WorkflowNotFoundException Error getting the workflow or format
     */
    public FileSystemResource getWorkflowGraph(String format, GitDetails gitDetails,
                                               HttpServletResponse response)
            throws WorkflowNotFoundException {
        // Determine file extension from format
        String extension;
        switch (format) {
            case "svg":
            case "png":
                extension = format;
                break;
            case "xdot":
                extension = "dot";
                break;
            default:
                throw new WorkflowNotFoundException();
        }

        // Get workflow
        Workflow workflow = getWorkflow(gitDetails);
        if (workflow == null) {
            throw new WorkflowNotFoundException();
        }

        // Generate graph and serve the file
        File out = graphVizService.getGraph(workflow.getID() + "." + extension, workflow.getVisualisationDot(), format);
        response.setHeader("Content-Disposition", "inline; filename=\"graph." + extension + "\"");
        return new FileSystemResource(out);
    }

    /**
     * Generates the RO bundle for a Workflow and adds it to the model
     * @param workflow The workflow model to create a Research Object for
     */
    private void generateROBundle(Workflow workflow) {
        try {
            ROBundleFactory.createWorkflowRO(workflow);
        } catch (Exception ex) {
            logger.error("Error creating RO Bundle", ex);
        }
    }

    /**
     * Removes a workflow and its research object bundle
     * @param workflow The workflow to be deleted
     */
    private void removeWorkflow(Workflow workflow) {
        // Delete the Research Object Bundle from disk
        if (workflow.getRoBundlePath() != null) {
            File roBundle = new File(workflow.getRoBundlePath());
            if (roBundle.delete()) {
                logger.debug("Deleted Research Object Bundle");
            } else {
                logger.debug("Failed to delete Research Object Bundle");
            }
        }

        // Delete cached graphviz images if they exist
        graphVizService.deleteCache(workflow.getID());

        // Remove the workflow from the database
        workflowRepository.delete(workflow);

        // Remove any queued repositories pointing to the workflow
        queuedWorkflowRepository.deleteByRetrievedFrom(workflow.getRetrievedFrom());
    }

    /**
     * Check for cache expiration based on time and commit sha
     * @param workflow The cached workflow model
     * @return Whether or not there are new commits
     */
    private boolean cacheExpired(Workflow workflow) {
        // If this is a branch and not added by commit ID
        if (!workflow.getRetrievedFrom().getBranch().equals(workflow.getLastCommit())) {
            try {
                // Calculate expiration
                Calendar expireCal = Calendar.getInstance();
                expireCal.setTime(workflow.getRetrievedOn());
                expireCal.add(Calendar.DATE, cacheDays);
                Date expirationDate = expireCal.getTime();

                // Check cached retrievedOn date
                if (expirationDate.before(new Date())) {
                    // Cache expiry time has elapsed
                    // Check current head of the branch with the cached head
                    logger.info("Time has expired for caching, checking commits...");
                    String currentHead;
                    boolean safeToAccess = gitSemaphore.acquire(workflow.getRetrievedFrom().getRepoUrl());
                    try {
                        Git repo = gitService.getRepository(workflow.getRetrievedFrom(), safeToAccess);
                        currentHead = gitService.getCurrentCommitID(repo);
                    } finally {
                        gitSemaphore.release(workflow.getRetrievedFrom().getRepoUrl());
                    }
                    logger.info("Current: " + workflow.getLastCommit() + ", HEAD: " + currentHead);

                    // Reset date in database if there are still no changes
                    boolean expired = !workflow.getLastCommit().equals(currentHead);
                    if (!expired) {
                        workflow.setRetrievedOn(new Date());
                        workflowRepository.save(workflow);
                    }

                    // Return whether the cache has expired
                    return expired;
                }
            } catch(Exception ex){
                // Default to no expiry if there was an API error
                logger.error("API Error when checking for latest commit ID for caching", ex);
            }
        }
        return false;
    }
}<|MERGE_RESOLUTION|>--- conflicted
+++ resolved
@@ -49,7 +49,6 @@
 import org.springframework.data.domain.Pageable;
 import org.springframework.stereotype.Service;
 
-<<<<<<< HEAD
 import javax.servlet.http.HttpServletResponse;
 import java.io.File;
 import java.io.IOException;
@@ -61,8 +60,6 @@
 import java.util.Date;
 import java.util.List;
 
-=======
->>>>>>> 15122b22
 @Service
 public class WorkflowService {
 
@@ -335,11 +332,7 @@
             // ASYNC OPERATIONS
             // Parse with cwltool and update model
             try {
-<<<<<<< HEAD
-                cwlToolRunner.createWorkflowFromQueued(queuedWorkflow, workflowFile, localPath);
-=======
                 cwlToolRunner.createWorkflowFromQueued(queuedWorkflow);
->>>>>>> 15122b22
             } catch (Exception e) {
                 logger.error("Could not update workflow with cwltool", e);
             }
@@ -361,14 +354,7 @@
         queuedWorkflow.setCwltoolStatus(CWLToolStatus.RUNNING);
         queuedWorkflowRepository.save(queuedWorkflow);
         try {
-<<<<<<< HEAD
-            Git repo = gitService.getRepository(gitDetails, safeToAccess);
-            Path localPath = repo.getRepository().getWorkTree().toPath();
-            Path pathToWorkflowFile = localPath.resolve(gitDetails.getPath()).normalize().toAbsolutePath();
-            cwlToolRunner.createWorkflowFromQueued(queuedWorkflow, pathToWorkflowFile, localPath);
-=======
             cwlToolRunner.createWorkflowFromQueued(queuedWorkflow);
->>>>>>> 15122b22
         } catch (Exception e) {
             logger.error("Could not update workflow with cwltool", e);
         }
