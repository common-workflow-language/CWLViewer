/*
 * Licensed to the Apache Software Foundation (ASF) under one
 * or more contributor license agreements.  See the NOTICE file
 * distributed with this work for additional information
 * regarding copyright ownership.  The ASF licenses this file
 * to you under the Apache License, Version 2.0 (the
 * "License"); you may not use this file except in compliance
 * with the License.  You may obtain a copy of the License at
 *
 *   http://www.apache.org/licenses/LICENSE-2.0
 *
 * Unless required by applicable law or agreed to in writing,
 * software distributed under the License is distributed on an
 * "AS IS" BASIS, WITHOUT WARRANTIES OR CONDITIONS OF ANY
 * KIND, either express or implied.  See the License for the
 * specific language governing permissions and limitations
 * under the License.
 */

package org.commonwl.view.cwl;

import java.io.IOException;
import java.nio.file.Path;
import java.util.Date;

import org.apache.jena.query.QueryException;
import org.commonwl.view.git.GitDetails;
import org.commonwl.view.git.GitSemaphore;
import org.commonwl.view.git.GitService;
import org.commonwl.view.researchobject.ROBundleFactory;
import org.commonwl.view.workflow.QueuedWorkflow;
import org.commonwl.view.workflow.QueuedWorkflowRepository;
import org.commonwl.view.workflow.Workflow;
import org.commonwl.view.workflow.WorkflowRepository;
import org.eclipse.jgit.api.Git;
import org.slf4j.Logger;
import org.slf4j.LoggerFactory;
import org.springframework.beans.factory.annotation.Autowired;
import org.springframework.scheduling.annotation.Async;
import org.springframework.scheduling.annotation.EnableAsync;
import org.springframework.stereotype.Component;

<<<<<<< HEAD
import java.io.IOException;
import java.nio.file.Path;
import java.util.Date;

=======
>>>>>>> 15122b22
/**
 * Replace existing workflow with the one given by cwltool
 */
@Component
@EnableAsync
public class CWLToolRunner {

    private final Logger logger = LoggerFactory.getLogger(this.getClass());

    private final WorkflowRepository workflowRepository;
    private final QueuedWorkflowRepository queuedWorkflowRepository;
    private final CWLService cwlService;
    private final ROBundleFactory roBundleFactory;
    private final String cwlToolVersion;
    private final GitSemaphore gitSemaphore;
    private final GitService gitService;

    @Autowired
    public CWLToolRunner(WorkflowRepository workflowRepository, QueuedWorkflowRepository queuedWorkflowRepository,
            CWLService cwlService, CWLTool cwlTool, ROBundleFactory roBundleFactory, GitSemaphore gitSemaphore,
            GitService gitService) {
        this.workflowRepository = workflowRepository;
        this.queuedWorkflowRepository = queuedWorkflowRepository;
        this.cwlService = cwlService;
        this.cwlToolVersion = cwlTool.getVersion();
        this.roBundleFactory = roBundleFactory;
        this.gitSemaphore = gitSemaphore;
        this.gitService = gitService;
    }

    @Async
<<<<<<< HEAD
    public void createWorkflowFromQueued(QueuedWorkflow queuedWorkflow, Path workflowFile, Path workTree)
=======
    public void createWorkflowFromQueued(QueuedWorkflow queuedWorkflow)
>>>>>>> 15122b22
            throws IOException, InterruptedException {

        Workflow tempWorkflow = queuedWorkflow.getTempRepresentation();
        GitDetails gitInfo = tempWorkflow.getRetrievedFrom();
        final String repoUrl = gitInfo.getRepoUrl();
        // Parse using cwltool and replace in database
        try {
            boolean safeToAccess = gitSemaphore.acquire(repoUrl);
            Git repo = gitService.getRepository(gitInfo, safeToAccess);
            Path localPath = repo.getRepository().getWorkTree().toPath();
            Path workflowFile = localPath.resolve(gitInfo.getPath()).normalize().toAbsolutePath();
            Workflow newWorkflow = cwlService.parseWorkflowWithCwltool(
                    tempWorkflow,
<<<<<<< HEAD
                    workflowFile,
                    workTree);
=======
                    workflowFile.toFile());
>>>>>>> 15122b22

            // Success
            newWorkflow.setRetrievedFrom(tempWorkflow.getRetrievedFrom());
            newWorkflow.setRetrievedOn(new Date());
            newWorkflow.setLastCommit(tempWorkflow.getLastCommit());
            newWorkflow.setCwltoolVersion(cwlToolVersion);

            workflowRepository.save(newWorkflow);

            // Generate RO bundle
            roBundleFactory.createWorkflowRO(newWorkflow);

            // Mark success on queue
            queuedWorkflow.setCwltoolStatus(CWLToolStatus.SUCCESS);

        } catch (QueryException ex) {
            logger.error("Jena query exception ", ex);
            queuedWorkflow.setCwltoolStatus(CWLToolStatus.ERROR);
            queuedWorkflow.setMessage("An error occurred when executing a query on the SPARQL store");
        } catch (CWLValidationException ex) {
            logger.error(ex.getMessage(), ex);
            queuedWorkflow.setCwltoolStatus(CWLToolStatus.ERROR);
            queuedWorkflow.setMessage(ex.getMessage());
        } catch (Exception ex) {
            logger.error("Unexpected error", ex);
            queuedWorkflow.setCwltoolStatus(CWLToolStatus.ERROR);
            queuedWorkflow.setMessage("Whoops! Cwltool ran successfully, but an unexpected " +
                    "error occurred in CWLViewer!\n" +
                    "Help us by reporting it on Gitter or a Github issue\n");
        } finally {
            gitSemaphore.release(repoUrl);
            queuedWorkflowRepository.save(queuedWorkflow);
        }

    }

}<|MERGE_RESOLUTION|>--- conflicted
+++ resolved
@@ -40,13 +40,10 @@
 import org.springframework.scheduling.annotation.EnableAsync;
 import org.springframework.stereotype.Component;
 
-<<<<<<< HEAD
 import java.io.IOException;
 import java.nio.file.Path;
 import java.util.Date;
 
-=======
->>>>>>> 15122b22
 /**
  * Replace existing workflow with the one given by cwltool
  */
@@ -78,11 +75,7 @@
     }
 
     @Async
-<<<<<<< HEAD
-    public void createWorkflowFromQueued(QueuedWorkflow queuedWorkflow, Path workflowFile, Path workTree)
-=======
     public void createWorkflowFromQueued(QueuedWorkflow queuedWorkflow)
->>>>>>> 15122b22
             throws IOException, InterruptedException {
 
         Workflow tempWorkflow = queuedWorkflow.getTempRepresentation();
@@ -96,12 +89,8 @@
             Path workflowFile = localPath.resolve(gitInfo.getPath()).normalize().toAbsolutePath();
             Workflow newWorkflow = cwlService.parseWorkflowWithCwltool(
                     tempWorkflow,
-<<<<<<< HEAD
                     workflowFile,
-                    workTree);
-=======
-                    workflowFile.toFile());
->>>>>>> 15122b22
+                    localPath);
 
             // Success
             newWorkflow.setRetrievedFrom(tempWorkflow.getRetrievedFrom());
