<!DOCTYPE html>
<!--
  ~ Licensed to the Apache Software Foundation (ASF) under one
  ~ or more contributor license agreements.  See the NOTICE file
  ~ distributed with this work for additional information
  ~ regarding copyright ownership.  The ASF licenses this file
  ~ to you under the Apache License, Version 2.0 (the
  ~ "License"); you may not use this file except in compliance
  ~ with the License.  You may obtain a copy of the License at
  ~
  ~   http://www.apache.org/licenses/LICENSE-2.0
  ~
  ~ Unless required by applicable law or agreed to in writing,
  ~ software distributed under the License is distributed on an
  ~ "AS IS" BASIS, WITHOUT WARRANTIES OR CONDITIONS OF ANY
  ~ KIND, either express or implied.  See the License for the
  ~ specific language governing permissions and limitations
  ~ under the License.
  -->

<html xmlns:th="http://www.thymeleaf.org">
<head>
    <link rel="stylesheet" type="text/css" href="../../static/css/main-20170616.css" />
    <link rel="stylesheet" href="https://maxcdn.bootstrapcdn.com/bootstrap/3.3.4/css/bootstrap.min.css" />
</head>
<body>
<nav th:fragment="navbar" class="navbar navbar-default navbar-fixed-top">
    <div class="container">
        <div class="navbar-header">
            <a href="/" class="navbar-left">
                <img id="logo" src="/img/CWL-Logo-nofonts.svg"></img>
            </a>
            <a href="/workflows" class="button navbar-toggle">Explore</a>
            <a href="/apidocs" class="button navbar-toggle">API</a>
        </div>
        <div class="collapse navbar-collapse">
            <ul class="nav navbar-nav navbar-right">
<<<<<<< HEAD
                <li><a href="/apidocs">API</a></li>
                <li><a href="/workflows">Explore</a></li>
=======
                <li><a id="explore" href="/workflows">Explore</a></li>
>>>>>>> ea9aa0a5
            </ul>
        </div>
    </div>
</nav>
</body>
</html><|MERGE_RESOLUTION|>--- conflicted
+++ resolved
@@ -35,12 +35,8 @@
         </div>
         <div class="collapse navbar-collapse">
             <ul class="nav navbar-nav navbar-right">
-<<<<<<< HEAD
                 <li><a href="/apidocs">API</a></li>
                 <li><a href="/workflows">Explore</a></li>
-=======
-                <li><a id="explore" href="/workflows">Explore</a></li>
->>>>>>> ea9aa0a5
             </ul>
         </div>
     </div>
