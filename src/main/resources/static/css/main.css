--- conflicted
+++ resolved
@@ -69,12 +69,7 @@
 }
 
 #footer {
-<<<<<<< HEAD
     text-align: center;
     font-style: italic;
     margin-bottom: 30px;
-=======
->>>>>>> 34569ae2
-    margin-top: 15px;
-    margin-bottom: 15px;
 }