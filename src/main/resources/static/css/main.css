--- conflicted
+++ resolved
@@ -67,7 +67,11 @@
     }
 }
 
-<<<<<<< HEAD
+#graph {
+    width: 100%;
+    height: 100%;
+}
+
 #graph svg text {
     cursor: default;
     -webkit-user-select: none;
@@ -78,16 +82,6 @@
 
 #graph svg text::selection {
     background: none;
-}
-
-#loading {
-    width: 150px;
-    margin: 0 auto;
-=======
-#graph {
-    width: 100%;
-    height: 100%;
->>>>>>> 5e8ca27f
 }
 
 #download-gv {
